import glob
import logging
import os

import matplotlib.pyplot as plt
import numpy as np

from collections import namedtuple
from l2l.optimizers.kalmanfilter.enkf import EnsembleKalmanFilter as EnKF
from l2l import dict_to_list
from l2l.optimizers.optimizer import Optimizer
from l2l.optimizers.crossentropy.distribution import Gaussian

import l2l.optimizers.kalmanfilter.data as data

logger = logging.getLogger("optimizers.kalmanfilter")

EnsembleKalmanFilterParameters = namedtuple(
    'EnsembleKalmanFilter', ['gamma', 'maxit', 'n_iteration', 'n_ensembles',
                             'pop_size', 'n_batches', 'online', 'seed', 'path',
                             ]
)

EnsembleKalmanFilterParameters.__doc__ = """
:param gamma: float, A small value, multiplied with the eye matrix  
:param maxit: int, Epochs to run inside the Kalman Filter
:param n_ensembles: int, Number of ensembles
:param n_iteration: int, Number of iterations to perform
:param pop_size: int, Minimal number of individuals per simulation.
:param n_batches: int, Number of mini-batches to use in the Kalman Filter
:param online: bool, Indicates if only one data point will used, 
               Default: False
:param sampling_generation: After `sampling_generation` steps a gaussian sampling 
        on the parameters of the best individual is done, ranked by the fitness
        value 
:param seed: The random seed used to sample and fit the distribution. 
             Uses a random generator seeded with this seed.
:param path: String, Root path for the file saving and loading the connections 
"""


class EnsembleKalmanFilter(Optimizer):
    """
    Class for an Ensemble Kalman Filter optimizer
    """

    def __init__(self, traj,
                 optimizee_create_individual,
                 optimizee_fitness_weights,
                 parameters,
                 optimizee_bounding_func=None):
        super().__init__(traj,
                         optimizee_create_individual=optimizee_create_individual,
                         optimizee_fitness_weights=optimizee_fitness_weights,
                         parameters=parameters,
                         optimizee_bounding_func=optimizee_bounding_func)

        self.optimizee_bounding_func = optimizee_bounding_func
        self.optimizee_create_individual = optimizee_create_individual
        self.optimizee_fitness_weights = optimizee_fitness_weights
        self.parameters = parameters

        traj.f_add_parameter('gamma', parameters.gamma, comment='Noise level')
        traj.f_add_parameter('maxit', parameters.maxit,
                             comment='Maximum iterations')
        traj.f_add_parameter('n_ensembles', parameters.n_ensembles,
                             comment='Number of ensembles')
        traj.f_add_parameter('n_iteration', parameters.n_iteration,
                             comment='Number of iterations to run')
        traj.f_add_parameter('n_batches', parameters.n_batches)
        traj.f_add_parameter('online', parameters.online)
        # traj.f_add_parameter('sampling_generation',
        #                      parameters.sampling_generation)
        traj.f_add_parameter('seed', np.uint32(parameters.seed),
                             comment='Seed used for random number generation '
                                     'in optimizer')
        traj.f_add_parameter('pop_size', parameters.pop_size)
        traj.f_add_parameter('path', parameters.path,
                             comment='Root folder for the simulation')

        _, self.optimizee_individual_dict_spec = dict_to_list(
            self.optimizee_create_individual(), get_dict_spec=True)

        traj.results.f_add_result_group('generation_params')

        # Set the random state seed for distribution
        self.random_state = np.random.RandomState(traj.parameters.seed)

        #: The population (i.e. list of individuals) to be evaluated at the
        # next iteration
        current_eval_pop = [self.optimizee_create_individual() for _ in
                            range(parameters.pop_size)]

        if optimizee_bounding_func is not None:
            current_eval_pop = [self.optimizee_bounding_func(ind) for ind in
                                current_eval_pop]

        self.eval_pop = current_eval_pop
        self.best_fitness = 0.
        self.best_individual = None

        # self.targets = parameters.observations

        # MNIST DATA HANDLING
        self.target_label = ['1']
        self.other_label = ['0', '2', '3', '4', '5', '6', '7', '8', '9']
        self.target_px = None
        self.target_lbl = None
        self.other_px = None
        self.other_lbl = None
        self.test_px = None
        self.test_lbl = None
        self.train_px_one = None
        self.train_lb_one = None
        self.test_px_one = None
        self.test_lb_one = None
        self.train_px_other = None
        self.train_lb_other = None
        self.test_px_other = None
        self.test_lb_other = None
        # get the targets
        self.get_mnist_data()
        self.get_external_input()
        # TODO remove next lines if unused
        # remove previous files
        # files = ['eps', 'bin', 'csv', 'pkl']
        # print('Removing files {}'.format(files))
        # self._remove_files(files)

        for e in self.eval_pop:
            e["targets"] = self.target_label
            e["train_px_one"] = self.train_px_one
        self.g = 0
<<<<<<< HEAD
=======

>>>>>>> 7c184c2e
        self._expand_trajectory(traj)

    def get_mnist_data(self):
        self.target_px, self.target_lbl, self.test_px, self.test_lbl = \
            data.fetch(path='./mnist784_dat/',
                       labels=self.target_label)
        self.other_px, self.other_lbl, self.test_px, self.test_lbl = \
            data.fetch(path='./mnist784_dat/',
                       labels=self.other_label)

    def get_external_input(self):
        self.train_px_one, self.train_lb_one, self.test_px_one, self.test_lb_one = \
            data.fetch(path='./mnist784_dat/', labels=['1'])
        self.train_px_other, self.train_lb_other, self.test_px_other, self.test_lb_other = \
            data.fetch(path='./mnist784_dat/',
                       labels=['0', '2', '3', '4', '5', '6', '7', '8',
                               '9'])

    def set_other_external_input(self, iteration):
        random_id = np.random.randint(low=0, high=len(self.train_px_other))
        image = self.train_px_other[random_id]
        # Save other image for reference
        plottable_image = np.reshape(image, (28, 28))
        plt.imshow(plottable_image, cmap='gray_r')
        plt.title('Index: {}'.format(random_id))
        plt.savefig('other_input{}.eps'.format(iteration), format='eps')
        plt.close()

    def post_process(self, traj, fitnesses_results):
        self.eval_pop.clear()

        individuals = traj.individuals[traj.generation]
        gamma = traj.gamma
        ens_res = []
        ens_fitnesses = []

        # go over all individuals
        for i in individuals:
            # optimization
            ens = np.array(i.ens)
            ensemble_size = ens.shape[0]
            # get the score/fitness of the individual
            fitness_per_individual = traj.current_results[i.ind_idx][1][
                'loss']
            ens_fitnesses.append(fitness_per_individual)
            model_output = traj.current_results[i.ind_idx][1]['out']
            enkf = EnKF(maxit=traj.maxit,
                        online=traj.online,
                        n_batches=traj.n_batches)
            enkf.fit(ensemble=ens,
                     ensemble_size=ensemble_size,
                     observations=self.targets,
                     model_output=model_output,
                     gamma=gamma)
            ens_res.append(enkf.ensemble)

        generation_name = 'generation_{}'.format(traj.generation)
        traj.results.generation_params.f_add_result_group(generation_name)
        ens_fitnesses = np.array(ens_fitnesses)

        generation_result_dict = {
            'generation': traj.generation,
            'ensemble_fitnesses': ens_fitnesses,
        }
        traj.results.generation_params.f_add_result(
            generation_name + '.algorithm_params', generation_result_dict)

        if traj.generation > 1 and traj.generation % traj.sampling_generation == 0:
            params, self.best_fitness, self.best_individual = self._new_individuals(
                traj, ens_fitnesses, individuals, ensemble_size)
            self.eval_pop = [dict(ens=params[i],
                                  targets=self.targets)
                             for i in range(traj.pop_size)]
        else:
            self.eval_pop = [dict(ens=ens_res[i],
                                  targets=self.targets
                                  )
                             for i in range(traj.pop_size)]
        traj.generation += 1
        self.g += 1
        self._expand_trajectory(traj)

    @staticmethod
    def _create_individual_distribution(random_state, weights,
                                        ensemble_size):
        dist = Gaussian()
        dist.init_random_state(random_state)
        dist.fit(weights)
        new_individuals = dist.sample(ensemble_size)
        return new_individuals

    def _new_individuals(self, traj, fitnesses, individuals, ensemble_size):
        """
        Sample new individuals by first ranking and then sampling from a
        gaussian distribution. The
        """
        ranking_idx = list(reversed(np.argsort(fitnesses)))
        best_fitness = fitnesses[ranking_idx][0]
        best_ranking_idx = ranking_idx[0]
        best_individual = individuals[best_ranking_idx]
        # now do the sampling
        params = [
            self._create_individual_distribution(self.random_state,
                                                 individuals[
                                                     best_ranking_idx].params,
                                                 ensemble_size)
            for _ in range(traj.pop_size)]
        return params, best_fitness, best_individual

    @staticmethod
    def _remove_files(suffixes):
        for suffix in suffixes:
            files = glob.glob('*.{}'.format(suffix))
            try:
                [os.remove(fl) for fl in files]
            except OSError as ose:
                print('Error {} {}'.format(files, ose))

    def end(self, traj):
        """
        Run any code required to clean-up, print final individuals etc.
        :param  ~l2l.utils.trajectory.Trajectory traj: The  trajectory that contains the parameters and the
            individual that we want to simulate. The individual is accessible using `traj.individual` and parameter e.g.
            param1 is accessible using `traj.param1`
        """
        traj.f_add_result('final_individual', self.best_individual)

        logger.info(
            "The last individual {} was with fitness {}".format(
                self.best_individual, self.best_fitness))
        logger.info("-- End of (successful) EnKF optimization --")<|MERGE_RESOLUTION|>--- conflicted
+++ resolved
@@ -131,10 +131,7 @@
             e["targets"] = self.target_label
             e["train_px_one"] = self.train_px_one
         self.g = 0
-<<<<<<< HEAD
-=======
-
->>>>>>> 7c184c2e
+
         self._expand_trajectory(traj)
 
     def get_mnist_data(self):
