--- conflicted
+++ resolved
@@ -608,7 +608,6 @@
         self.plot_all(self.gen_idx)
         self.clear_records()
         # return connection weights
-<<<<<<< HEAD
         # why do we return the connection weights? they don't change during the run
         conns = nest.GetConnections(source=self.net_structure_e)
         status_e = nest.GetStatus(conns)
@@ -616,12 +615,7 @@
         status_i = nest.GetStatus(conns)
         we = [s.get('weight') for s in status_e]
         wi = [s.get('weight') for s in status_i]
-=======
-        conns = nest.GetConnections(source=self.net_structure)
-        status = nest.GetStatus(conns)
-        save_connections(conns, self.gen_idx, self.ind_idx, self.path)
-        conn_w = [s.get('weight') for s in status]
->>>>>>> d9c979c8
+        # Do we need to store these weights?
         target_label = int(traj.individual.targets[0])
         target = np.zeros(10)
         target[target_label] = 1.0
@@ -670,11 +664,7 @@
 
     sources = conns['source'].values
     targets = conns['target'].values
-<<<<<<< HEAD
     #weights = conns['weight'].values
-=======
-    weights = conns['weight'].values
->>>>>>> d9c979c8
     print('now replacing connection weights')
     for (s, t, w) in zip(sources, targets, weights):
         syn_spec = {'weight': w}
