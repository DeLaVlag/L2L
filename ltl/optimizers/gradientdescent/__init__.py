--- conflicted
+++ resolved
@@ -1,18 +1,9 @@
-<<<<<<< HEAD
-from optimizer import ClassicGDParameters
-from optimizer import StochasticGDParameters
-from optimizer import AdamParameters
-from optimizer import RMSPropParameters
-
-from optimizer import GradientDescentOptimizer
-=======
 from .optimizer import ClassicGDParameters
 from .optimizer import StochasticGDParameters
 from .optimizer import AdamParameters
 from .optimizer import RMSPropParameters
 
 from .optimizer import GradientDescentOptimizer
->>>>>>> 5c5f32e5
 
 __all__ = [
     'ClassicGDParameters',
